{{ if hugo.IsProduction }}
  {{ if .Site.GoogleAnalytics }}
    <script async src="https://www.googletagmanager.com/gtag/js?id={{ .Site.GoogleAnalytics }}"></script>
<script>
  window.dataLayer = window.dataLayer || [];
  function gtag(){dataLayer.push(arguments)};
  gtag('js', new Date());
  gtag('config', '{{ .Site.GoogleAnalytics }}');
</script>
  {{ end }}

  {{ if .Site.Params.googleTagManager }}
<script>(function(w,d,s,l,i){w[l]=w[l]||[];w[l].push({'gtm.start':
      new Date().getTime(),event:'gtm.js'});var f=d.getElementsByTagName(s)[0],
    j=d.createElement(s),dl=l!='dataLayer'?'&l='+l:'';j.async=true;j.src=
    'https://www.googletagmanager.com/gtm.js?id='+i+dl;f.parentNode.insertBefore(j,f);
})(window,document,'script','dataLayer','{{ .Site.Params.googleTagManager }}');</script>
  {{ end }}

{{ end }}


<!--Hubspot forms-->
<script charset="utf-8" type="text/javascript" src="//js-eu1.hsforms.net/forms/embed/v2.js"></script>

{{ if eq .Section "benchmarks" }}
  <script src="https://cdn.jsdelivr.net/npm/chart.js"></script>
  {{ $benchmarksJs := resources.Get "/js/benchmarks/benchmarks.js" | minify | resources.Fingerprint "sha512" }}
  <script src="{{ $benchmarksJs.RelPermalink }}"></script>
  {{ $filterChartJs := resources.Get "/js/benchmarks/benchmarks_filtered_search.js" | minify | resources.Fingerprint "sha512" }}
  <script src="{{ $filterChartJs.RelPermalink }}"></script>
{{ end }}

{{ if in (slice "docs" "documentation") .Section }}
  {{ $documentationJs := resources.Get "/js/documentation.js" | js.Build | minify | resources.Fingerprint "sha512" }}
  <script src="{{ $documentationJs.RelPermalink }}"></script>
{{ end }}

<!--Segment-->
<<<<<<< HEAD
{{ if and hugo.IsProduction .Site.Params.segmentWriteKey }}
  {{ $segmentJs := resources.Get "js/segment-setup.js" | js.Build (dict "params" (dict "segmentWriteKey" .Site.Params.segmentWriteKey)) | minify | resources.Fingerprint "sha512" }}
  <script src="{{ $segmentJs.RelPermalink }}"></script>
=======
{{ if .Site.Params.segmentWriteKey }}
  {{ $segmentJs := resources.Get "js/segment-setup.js" | js.Build (dict "params" (dict "segmentWriteKey" .Site.Params.segmentWriteKey "gaMeasurementId" .Site.GoogleAnalytics)) | minify | resources.Fingerprint "sha512" }}
  <script src="{{ $segmentJs.RelPermalink }}?v=eu"></script>
>>>>>>> 9704ddb3
{{ end }}<|MERGE_RESOLUTION|>--- conflicted
+++ resolved
@@ -37,13 +37,7 @@
 {{ end }}
 
 <!--Segment-->
-<<<<<<< HEAD
 {{ if and hugo.IsProduction .Site.Params.segmentWriteKey }}
-  {{ $segmentJs := resources.Get "js/segment-setup.js" | js.Build (dict "params" (dict "segmentWriteKey" .Site.Params.segmentWriteKey)) | minify | resources.Fingerprint "sha512" }}
-  <script src="{{ $segmentJs.RelPermalink }}"></script>
-=======
-{{ if .Site.Params.segmentWriteKey }}
   {{ $segmentJs := resources.Get "js/segment-setup.js" | js.Build (dict "params" (dict "segmentWriteKey" .Site.Params.segmentWriteKey "gaMeasurementId" .Site.GoogleAnalytics)) | minify | resources.Fingerprint "sha512" }}
   <script src="{{ $segmentJs.RelPermalink }}?v=eu"></script>
->>>>>>> 9704ddb3
 {{ end }}