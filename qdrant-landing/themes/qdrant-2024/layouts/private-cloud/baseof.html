{{- partial "head.html" . -}}


<main>
  <header class="main-header">
    {{ partial "top-banner" . }}
    {{ partial "menu" . }}
    {{ partial "menu-mobile" . }}
  </header>
</main>

{{ partial "private-cloud-hero" . }}
{{ partial "private-cloud-about" . }}
<<<<<<< HEAD
{{ partial "customer-list" . }}
{{ partial "private-cloud-get-contacted" . }}
=======

{{ with (.Site.GetPage "/private-cloud/private-cloud-get-contacted") }}
  {{ partial "get-contacted" (dict "context" . "class" "private-cloud-get-contacted") }}
{{ end }}

>>>>>>> 19faed28
{{ partial "footer" . }}<|MERGE_RESOLUTION|>--- conflicted
+++ resolved
@@ -11,14 +11,10 @@
 
 {{ partial "private-cloud-hero" . }}
 {{ partial "private-cloud-about" . }}
-<<<<<<< HEAD
 {{ partial "customer-list" . }}
-{{ partial "private-cloud-get-contacted" . }}
-=======
 
 {{ with (.Site.GetPage "/private-cloud/private-cloud-get-contacted") }}
   {{ partial "get-contacted" (dict "context" . "class" "private-cloud-get-contacted") }}
 {{ end }}
 
->>>>>>> 19faed28
 {{ partial "footer" . }}