--- conflicted
+++ resolved
@@ -11,11 +11,7 @@
 
   &__content {
     text-align: center;
-<<<<<<< HEAD
-    padding-bottom: rem(344);
-=======
     max-width: 100%;
->>>>>>> be578662
     margin: 0 auto;
     width: 100%;
   }
