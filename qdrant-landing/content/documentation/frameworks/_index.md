--- conflicted
+++ resolved
@@ -6,32 +6,6 @@
 
 ## Framework Integrations
 
-<<<<<<< HEAD
-| Framework                                                     | Description                                                                                          |
-| ------------------------------------------------------------- | ---------------------------------------------------------------------------------------------------- |
-| [AutoGen](/documentation/frameworks/autogen/)                 | Framework from Microsoft building LLM applications using multiple conversational agents.             |
-| [Canopy](/documentation/frameworks/canopy/)                   | Framework from Pinecone for building RAG applications using LLMs and knowledge bases.                |
-| [Cheshire Cat](/documentation/frameworks/cheshire-cat/)       | Framework to create personalized AI assistants using custom data.                                    |
-| [DocArray](/documentation/frameworks/docarray/)               | Python library for managing data in multi-modal AI applications.                                     |
-| [DSPy](/documentation/frameworks/dspy/)                       | Framework for algorithmically optimizing LM prompts and weights.                                     |
-| [Fifty-One](/documentation/frameworks/fifty-one/)             | Toolkit for building high-quality datasets and computer vision models.                               |
-| [Genkit](/documentation/frameworks/genkit/)                   | Framework to build, deploy, and monitor production-ready AI-powered apps.                            |
-| [Haystack](/documentation/frameworks/haystack/)               | LLM orchestration framework to build customizable, production-ready LLM applications.                |
-| [Lakechain](/documentation/frameworks/lakechain/)             | Python framework for deploying document processing pipelines on AWS using infrastructure-as-code.    |
-| [Langchain](/documentation/frameworks/langchain/)             | Python framework for building context-aware, reasoning applications using LLMs.                      |
-| [Langchain-Go](/documentation/frameworks/langchain-go/)       | Go framework for building context-aware, reasoning applications using LLMs.                          |
-| [Langchain4j](/documentation/frameworks/langchain4j/)         | Java framework for building context-aware, reasoning applications using LLMs.                        |
-| [LlamaIndex](/documentation/frameworks/llama-index/)          | A data framework for building LLM applications with modular integrations.                            |
-| [Mem0](/documentation/frameworks/mem0/)                       | Self-improving memory layer for LLM applications, enabling personalized AI experiences.              |
-| [MemGPT](/documentation/frameworks/memgpt/)                   | System to build LLM agents with long term memory & custom tools                                      |
-| [Pandas-AI](/documentation/frameworks/pandas-ai/)             | Python library to query/visualize your data (CSV, XLSX, PostgreSQL, etc.) in natural language        |
-| [Rig-rs](/documentation/frameworks/rig-rs/)                   | Rust library for building scalable, modular, and ergonomic LLM-powered applications.                 |
-| [Semantic Router](/documentation/frameworks/semantic-router/) | Python library to build a decision-making layer for AI applications using vector search.             |
-| [Spring AI](/documentation/frameworks/spring-ai/)             | Java AI framework for building with Spring design principles such as portability and modular design. |
-| [Sycamore](/documentation/frameworks/sycamore/)               | Document processing engine for ETL, RAG, LLM-based applications, and analytics on unstructured data. |
-| [txtai](/documentation/frameworks/txtai/)                     | Python library for semantic search, LLM orchestration and language model workflows.                  |
-| [Vanna AI](/documentation/frameworks/vanna-ai/)               | Python RAG framework for SQL generation and querying.                                                |
-=======
 | Framework                                                     | Description                                                                                                          |
 | ------------------------------------------------------------- | -------------------------------------------------------------------------------------------------------------------- |
 | [AutoGen](/documentation/frameworks/autogen/)                 | Framework from Microsoft building LLM applications using multiple conversational agents.                             |
@@ -53,9 +27,9 @@
 | [Neo4j GraphRAG](/documentation/frameworks/neo4j-graphrag/)   | Package to build graph retrieval augmented generation (GraphRAG) applications using Neo4j and Python.                |
 | [Pandas-AI](/documentation/frameworks/pandas-ai/)             | Python library to query/visualize your data (CSV, XLSX, PostgreSQL, etc.) in natural language                        |
 | [Ragbits](/documentation/frameworks/ragbits/)                 | Python package that offers essential "bits" for building powerful Retrieval-Augmented Generation (RAG) applications. |
+| [Rig-rs](/documentation/frameworks/rig-rs/)                   | Rust library for building scalable, modular, and ergonomic LLM-powered applications.                                 |
 | [Semantic Router](/documentation/frameworks/semantic-router/) | Python library to build a decision-making layer for AI applications using vector search.                             |
 | [Spring AI](/documentation/frameworks/spring-ai/)             | Java AI framework for building with Spring design principles such as portability and modular design.                 |
 | [Sycamore](/documentation/frameworks/sycamore/)               | Document processing engine for ETL, RAG, LLM-based applications, and analytics on unstructured data.                 |
 | [txtai](/documentation/frameworks/txtai/)                     | Python library for semantic search, LLM orchestration and language model workflows.                                  |
 | [Vanna AI](/documentation/frameworks/vanna-ai/)               | Python RAG framework for SQL generation and querying.                                                                |
->>>>>>> 35b98507
