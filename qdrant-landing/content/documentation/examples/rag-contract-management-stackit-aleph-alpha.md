--- conflicted
+++ resolved
@@ -15,13 +15,7 @@
 
 Companies want their data to be kept and processed within specific geographical boundaries. For that reason, this RAG-centric tutorial focuses on dealing with a region-specific cloud provider. You will set up a contract management system using [Aleph Alpha's](https://aleph-alpha.com/) embeddings and LLM. You will host everything on [STACKIT](https://www.stackit.de/), a German business cloud provider. On this platform, you will run Qdrant Hybrid Cloud as well as the rest of your RAG application. This setup will ensure that your data is stored and processed in Germany.
 
-<<<<<<< HEAD
-[//]: # (TODO: add link to Qdrant Hybrid Cloud above)
-
 ![Architecture diagram](/documentation/examples/contract-management-stackit-aleph-alpha/architecture-diagram.png)
-=======
-![Architecture diagram](/documentation/tutorials/contract-management-stackit-aleph-alpha/architecture-diagram.png)
->>>>>>> 7c920599
 
 ## Components
 
