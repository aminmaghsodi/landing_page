--- conflicted
+++ resolved
@@ -51,11 +51,7 @@
 
 Qdrant can be installed in different ways depending on your needs:
 
-<<<<<<< HEAD
 For production, you can use our Qdrant Cloud to run Qdrant either fully managed in our infrastructure or with Hybrid Cloud in yours. 
-=======
-For production, you can use our Qdrant Cloud to run Qdrant either fully managed in our infrastructure or with Hybrid SaaS in yours.
->>>>>>> f41ab2eb
 
 For testing or development setups, you can run the Qdrant container or as a binary executable.
 
