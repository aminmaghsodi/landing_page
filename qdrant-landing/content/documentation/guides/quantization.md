--- conflicted
+++ resolved
@@ -676,7 +676,6 @@
 
 var client = new QdrantClient("localhost", 6334);
 
-<<<<<<< HEAD
 await client.QueryAsync(
 	collectionName: "{collection_name}",
 	query: new float[] { 0.2f, 0.1f, 0.9f, 0.7f },
@@ -690,21 +689,6 @@
 		}
 	},
 	limit: 10
-=======
-await client.SearchAsync(
- collectionName: "{collection_name}",
- vector: new float[] { 0.2f, 0.1f, 0.9f, 0.7f },
- searchParams: new SearchParams
- {
-  Quantization = new QuantizationSearchParams
-  {
-   Ignore = false,
-   Rescore = true,
-   Oversampling = 2.0
-  }
- },
- limit: 10
->>>>>>> f444500a
 );
 ```
 
@@ -824,7 +808,6 @@
 
 var client = new QdrantClient("localhost", 6334);
 
-<<<<<<< HEAD
 await client.QueryAsync(
 	collectionName: "{collection_name}",
 	query: new float[] { 0.2f, 0.1f, 0.9f, 0.7f },
@@ -833,16 +816,6 @@
 		Quantization = new QuantizationSearchParams { Ignore = true }
 	},
 	limit: 10
-=======
-await client.SearchAsync(
- collectionName: "{collection_name}",
- vector: new float[] { 0.2f, 0.1f, 0.9f, 0.7f },
- searchParams: new SearchParams
- {
-  Quantization = new QuantizationSearchParams { Ignore = true }
- },
- limit: 10
->>>>>>> f444500a
 );
 ```
 
@@ -1092,7 +1065,6 @@
 
 var client = new QdrantClient("localhost", 6334);
 
-<<<<<<< HEAD
 await client.QueryAsync(
 	collectionName: "{collection_name}",
 	query: new float[] { 0.2f, 0.1f, 0.9f, 0.7f },
@@ -1101,16 +1073,6 @@
 		Quantization = new QuantizationSearchParams { Rescore = false }
 	},
 	limit: 3
-=======
-await client.SearchAsync(
- collectionName: "{collection_name}",
- vector: new float[] { 0.2f, 0.1f, 0.9f, 0.7f },
- searchParams: new SearchParams
- {
-  Quantization = new QuantizationSearchParams { Rescore = false }
- },
- limit: 3
->>>>>>> f444500a
 );
 ```
 
