---
title: Tutorials
weight: 10
# If the index.md file is empty, the link to the section will be hidden from the sidebar
is_empty: false
aliases:
  - how-to
  - tutorials
---

# Tutorials 

These tutorials demonstrate different ways you can build vector search into your applications. 

| Essential How-Tos                                                                      | Description                                                       | Stack                                       |   
|---------------------------------------------------------------------------------|-------------------------------------------------------------------|---------------------------------------------|
<<<<<<< HEAD
| [Semantic Search for Beginners](../tutorials/search-beginners/)                 | Create a simple search engine locally in minutes.                 | Qdrant                                      | 
| [Simple Neural Search](../tutorials/neural-search/)                             | Build and deploy a neural search that browses startup data.       | Qdrant, BERT, FastAPI                       | 
| [Neural Search with FastEmbed](../tutorials/neural-search-fastembed/)                                 | Build and deploy a neural search with our FastEmbed library.               | Qdrant                                      | 
| [Multimodal Search](../tutorials/multimodal-search-fastembed/)                                | Create a simple multimodal search.                                      | Qdrant                                      |  
| [Bulk Upload Vectors](../tutorials/bulk-upload/)                                | Upload a large scale dataset.                                     | Qdrant                                      | 
| [Asynchronous API](../tutorials/async-api/)                                     | Communicate with Qdrant server asynchronously with Python SDK.    | Qdrant, Python                              |
| [Create Dataset Snapshots](../tutorials/create-snapshot/)                       | Turn a dataset into a snapshot by exporting it from a collection. | Qdrant                                      | 
| [Load HuggingFace Dataset](../tutorials/huggingface-datasets/)                      | Load a Hugging Face dataset to Qdrant                             | Qdrant, Python, datasets                    |
| [Measure Retrieval Quality](../tutorials/retrieval-quality/)                    | Measure and fine-tune the retrieval quality                       | Qdrant, Python, datasets                    |
| [Search Through Code](../tutorials/code-search/)      | Implement semantic search application for code search tasks        | Qdrant, Python, sentence-transformers, Jina |
| [Setup Collaborative Filtering](../tutorials/collaborative-filtering/)      | Implement a collaborative filtering system for recommendation engines        | Qdrant|
| [Self Query Retrieva](../tutorials/self-query/)      | Avoid using excessive filters by switching to a semantic querying method.        | Qdrant|
=======
| [Semantic Search for Beginners](/documentation/tutorials/search-beginners/)                 | Create a simple search engine locally in minutes.                 | Qdrant                                      | 
| [Simple Neural Search](/documentation/tutorials/neural-search/)                             | Build and deploy a neural search that browses startup data.       | Qdrant, BERT, FastAPI                       | 
| [Neural Search with FastEmbed](/documentation/tutorials/neural-search-fastembed/)                                 | Build and deploy a neural search with our FastEmbed library.               | Qdrant                                      | 
| [Multimodal Search](/documentation/tutorials/multimodal-search-fastembed/)                                | Create a simple multimodal search.                                      | Qdrant                                      |  
| [Bulk Upload Vectors](/documentation/tutorials/bulk-upload/)                                | Upload a large scale dataset.                                     | Qdrant                                      | 
| [Asynchronous API](/documentation/tutorials/async-api/)                                     | Communicate with Qdrant server asynchronously with Python SDK.    | Qdrant, Python                              |
| [Create Dataset Snapshots](/documentation/tutorials/create-snapshot/)                       | Turn a dataset into a snapshot by exporting it from a collection. | Qdrant                                      | 
| [Load HuggingFace Dataset](/documentation/tutorials/huggingface-datasets/)                      | Load a Hugging Face dataset to Qdrant                             | Qdrant, Python, datasets                    |
| [Measure Retrieval Quality](/documentation/tutorials/retrieval-quality/)                    | Measure and fine-tune the retrieval quality                       | Qdrant, Python, datasets                    |
| [Search Through Code](/documentation/tutorials/code-search/)      | Implement semantic search application for code search tasks        | Qdrant, Python, sentence-transformers, Jina |
| [Setup Collaborative Filtering](/documentation/tutorials/collaborative-filtering/)      | Implement a collaborative filtering system for recommendation engines        | Qdrant|
>>>>>>> d541205a
<|MERGE_RESOLUTION|>--- conflicted
+++ resolved
@@ -1,42 +1,27 @@
 ---
 title: Tutorials
 weight: 10
-# If the index.md file is empty, the link to the section will be hidden from the sidebar
 is_empty: false
 aliases:
   - how-to
   - tutorials
 ---
 
-# Tutorials 
+# Tutorials
 
-These tutorials demonstrate different ways you can build vector search into your applications. 
+These tutorials demonstrate different ways you can build vector search into your applications.
 
-| Essential How-Tos                                                                      | Description                                                       | Stack                                       |   
-|---------------------------------------------------------------------------------|-------------------------------------------------------------------|---------------------------------------------|
-<<<<<<< HEAD
-| [Semantic Search for Beginners](../tutorials/search-beginners/)                 | Create a simple search engine locally in minutes.                 | Qdrant                                      | 
-| [Simple Neural Search](../tutorials/neural-search/)                             | Build and deploy a neural search that browses startup data.       | Qdrant, BERT, FastAPI                       | 
-| [Neural Search with FastEmbed](../tutorials/neural-search-fastembed/)                                 | Build and deploy a neural search with our FastEmbed library.               | Qdrant                                      | 
-| [Multimodal Search](../tutorials/multimodal-search-fastembed/)                                | Create a simple multimodal search.                                      | Qdrant                                      |  
-| [Bulk Upload Vectors](../tutorials/bulk-upload/)                                | Upload a large scale dataset.                                     | Qdrant                                      | 
-| [Asynchronous API](../tutorials/async-api/)                                     | Communicate with Qdrant server asynchronously with Python SDK.    | Qdrant, Python                              |
-| [Create Dataset Snapshots](../tutorials/create-snapshot/)                       | Turn a dataset into a snapshot by exporting it from a collection. | Qdrant                                      | 
-| [Load HuggingFace Dataset](../tutorials/huggingface-datasets/)                      | Load a Hugging Face dataset to Qdrant                             | Qdrant, Python, datasets                    |
-| [Measure Retrieval Quality](../tutorials/retrieval-quality/)                    | Measure and fine-tune the retrieval quality                       | Qdrant, Python, datasets                    |
-| [Search Through Code](../tutorials/code-search/)      | Implement semantic search application for code search tasks        | Qdrant, Python, sentence-transformers, Jina |
-| [Setup Collaborative Filtering](../tutorials/collaborative-filtering/)      | Implement a collaborative filtering system for recommendation engines        | Qdrant|
-| [Self Query Retrieva](../tutorials/self-query/)      | Avoid using excessive filters by switching to a semantic querying method.        | Qdrant|
-=======
-| [Semantic Search for Beginners](/documentation/tutorials/search-beginners/)                 | Create a simple search engine locally in minutes.                 | Qdrant                                      | 
-| [Simple Neural Search](/documentation/tutorials/neural-search/)                             | Build and deploy a neural search that browses startup data.       | Qdrant, BERT, FastAPI                       | 
-| [Neural Search with FastEmbed](/documentation/tutorials/neural-search-fastembed/)                                 | Build and deploy a neural search with our FastEmbed library.               | Qdrant                                      | 
-| [Multimodal Search](/documentation/tutorials/multimodal-search-fastembed/)                                | Create a simple multimodal search.                                      | Qdrant                                      |  
-| [Bulk Upload Vectors](/documentation/tutorials/bulk-upload/)                                | Upload a large scale dataset.                                     | Qdrant                                      | 
-| [Asynchronous API](/documentation/tutorials/async-api/)                                     | Communicate with Qdrant server asynchronously with Python SDK.    | Qdrant, Python                              |
-| [Create Dataset Snapshots](/documentation/tutorials/create-snapshot/)                       | Turn a dataset into a snapshot by exporting it from a collection. | Qdrant                                      | 
-| [Load HuggingFace Dataset](/documentation/tutorials/huggingface-datasets/)                      | Load a Hugging Face dataset to Qdrant                             | Qdrant, Python, datasets                    |
-| [Measure Retrieval Quality](/documentation/tutorials/retrieval-quality/)                    | Measure and fine-tune the retrieval quality                       | Qdrant, Python, datasets                    |
-| [Search Through Code](/documentation/tutorials/code-search/)      | Implement semantic search application for code search tasks        | Qdrant, Python, sentence-transformers, Jina |
-| [Setup Collaborative Filtering](/documentation/tutorials/collaborative-filtering/)      | Implement a collaborative filtering system for recommendation engines        | Qdrant|
->>>>>>> d541205a
+| Essential How-Tos                                                                  | Description                                                               | Stack                                       |
+| ---------------------------------------------------------------------------------- | ------------------------------------------------------------------------- | ------------------------------------------- |
+| [Semantic Search for Beginners](/documentation/tutorials/search-beginners/)        | Create a simple search engine locally in minutes.                         | Qdrant                                      |
+| [Simple Neural Search](/documentation/tutorials/neural-search/)                    | Build and deploy a neural search that browses startup data.               | Qdrant, BERT, FastAPI                       |
+| [Neural Search with FastEmbed](/documentation/tutorials/neural-search-fastembed/)  | Build and deploy a neural search with our FastEmbed library.              | Qdrant                                      |
+| [Multimodal Search](/documentation/tutorials/multimodal-search-fastembed/)         | Create a simple multimodal search.                                        | Qdrant                                      |
+| [Bulk Upload Vectors](/documentation/tutorials/bulk-upload/)                       | Upload a large scale dataset.                                             | Qdrant                                      |
+| [Asynchronous API](/documentation/tutorials/async-api/)                            | Communicate with Qdrant server asynchronously with Python SDK.            | Qdrant, Python                              |
+| [Create Dataset Snapshots](/documentation/tutorials/create-snapshot/)              | Turn a dataset into a snapshot by exporting it from a collection.         | Qdrant                                      |
+| [Load HuggingFace Dataset](/documentation/tutorials/huggingface-datasets/)         | Load a Hugging Face dataset to Qdrant                                     | Qdrant, Python, datasets                    |
+| [Measure Retrieval Quality](/documentation/tutorials/retrieval-quality/)           | Measure and fine-tune the retrieval quality                               | Qdrant, Python, datasets                    |
+| [Search Through Code](/documentation/tutorials/code-search/)                       | Implement semantic search application for code search tasks               | Qdrant, Python, sentence-transformers, Jina |
+| [Setup Collaborative Filtering](/documentation/tutorials/collaborative-filtering/) | Implement a collaborative filtering system for recommendation engines     | Qdrant                                      |
+| [Self Query Retrieva](/documentation/tutorials/self-query/)                        | Implement a self-querying system to use LLMs for query filter building    | Qdrant                                      |