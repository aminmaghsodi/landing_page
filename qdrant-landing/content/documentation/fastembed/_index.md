---
title: "FastEmbed" 
<<<<<<< HEAD
weight: 17
=======
weight: 7
>>>>>>> c80d105b
partition: qdrant
---

# What is FastEmbed?
FastEmbed is a lightweight Python library built for embedding generation. It supports popular embedding models and offers a user-friendly experience for embedding data into vector space. 

By using FastEmbed, you can ensure that your embedding generation process is not only fast and efficient but also highly accurate, meeting the needs of various machine learning and natural language processing applications.

FastEmbed easily integrates with Qdrant for a variety of multimodal search purposes.

## How to get started with FastEmbed

|Beginner|Advanced|
|:-:|:-:|
|[Generate Text Embedings with FastEmbed](/documentation/fastembed/fastembed-quickstart/)|[Combine FastEmbed with Qdrant for Vector Search](/documentation/fastembed/fastembed-semantic-search/)|

## Why is FastEmbed useful?

- Light: Unlike other inference frameworks, such as PyTorch, FastEmbed requires very little external dependencies. Because it uses the ONNX runtime, it is perfect for serverless environments like AWS Lambda.
- Fast: By using ONNX, FastEmbed ensures high-performance inference across various hardware platforms.
- Accurate: FastEmbed aims for better accuracy and recall than models like OpenAI’s `Ada-002`. It always uses model which demonstrate strong results on the MTEB leaderboard.
- Support: FastEmbed supports a wide range of models, including multilingual ones, to meet diverse use case needs.

<|MERGE_RESOLUTION|>--- conflicted
+++ resolved
@@ -1,10 +1,6 @@
 ---
 title: "FastEmbed" 
-<<<<<<< HEAD
-weight: 17
-=======
 weight: 7
->>>>>>> c80d105b
 partition: qdrant
 ---
 
