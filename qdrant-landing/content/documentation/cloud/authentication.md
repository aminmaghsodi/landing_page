--- conflicted
+++ resolved
@@ -12,13 +12,8 @@
 The API key is only shown once after creation. If you lose it, you will need to create a new one. 
 However, we recommend rotating the keys from time to time. To create additional API keys do the following.
 
-<<<<<<< HEAD
-1. Go to the [Dashboard](https://qdrant.to/cloud).
-2. Select **Data Access Control** to display all available API keys.
-=======
-1. Go to the **Access** section in the [Cloud Dashboard](https://cloud.qdrant.io).
+1. Go to the [Cloud Dashboard](https://qdrant.to/cloud).
 2. Select **Access Management** to display available API keys.
->>>>>>> 054492a0
 3. Click **Create** and choose a cluster name from the dropdown menu.
 > **Note:** You can create a key that provides access to multiple clusters. Select desired clusters in the dropdown box.
 4. Click **OK** and retrieve your API key. 
