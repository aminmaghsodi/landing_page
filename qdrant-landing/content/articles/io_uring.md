--- conflicted
+++ resolved
@@ -99,7 +99,8 @@
 this works reasonably well with the asynchronous nature of Qdrant's core.
 
 One of the great optimization tricks Qdrant pulls is quantization (either
-scalar or [product](https://qdrant.tech/articles/product-quantization/)-based).
+[scalar](https://qdrant.tech/articles/scalar-quantization/) or 
+[product](https://qdrant.tech/articles/product-quantization/)-based).
 However, to apply this optimization generates a lot of disk IO (unless the
 collection resides fully in memory, of course), so it is a prime candidate for
 possible improvements.
@@ -121,43 +122,21 @@
 
 To run the benchmark, use a test instance of Qdrant; if necessary spin up a
 docker container and load a snapshot of the collection you want to benchmark
-with. You can copy and edit the following bash script to run the benchmark.
-
-```bash
-export QDRANT_URL="<qdrant url>"
-export COLLECTION="<collection name>"
-export CONCURRENCY=4 # or 8
-export OVERSAMPLING=1 # or 4
-
-time seq 1000 | xargs -P ${CONCURRENCY} -I {} curl -L -X POST \
-	"http://${QDRANT_URL}/collections/${COLLECTION}/points/recommend" \
-	-H 'Content-Type: application/json' --data-raw \
-	"{ \"limit\": 10, \"positive\": [{}], \"params\": { \"quantization\": \
-	{ \"rescore\": true, \"oversampling\": ${OVERSAMPLING} } } }" \
-	-s | jq .status | wc -l
-
-time seq 1000 2000 | xargs -P ${CONCURRENCY} -I {} curl -L -X POST \
-	"${QDRANT_URL}/collections/${COLLECTION}/points/recommend" \
-	-H 'Content-Type: application/json' --data-raw \
-	"{ \"limit\": 10, \"positive\": [{}], \"params\": { \"quantization\": \
-	{ \"rescore\": true, \"oversampling\": ${OVERSAMPLING} } } }" \
-	-s | jq .status | wc -l
-
-time seq 2000 3000 | xargs -P ${CONCURRENCY} -I {} curl -L -X POST \
-	"${QDRANT_URL}/collections/${COLLECTION}/points/recommend" \
-	-H 'Content-Type: application/json' --data-raw \
-	"{ \"limit\": 10, \"positive\": [{}], \"params\": { \"quantization\": \
-	{ \"rescore\": true, \"oversampling\": ${OVERSAMPLING} } } }" \
-	-s | jq .status | wc -l
-```
-
-Run this script with and without enabling `storage.async_scorer` and once. You
-can measure IO usage with `iostat` from another console.
+with. You can copy and edit our [benchmark script](/articles_data/io_uring/rescore-benchmark.sh)
+to run the benchmark. Run the script with and without enabling
+`storage.async_scorer` and once. You can measure IO usage with `iostat` from
+another console.
 
 For our benchmark, we chose the laion dataset picking 5 million 768d entries.
 We enabled scalar quantization + HNSW with m=16 and ef_construct=512.
 We do the quantization in RAM, HNSW in RAM but keep the original vectors on
 disk (which was a network drive rented from Hetzner for the benchmark).
+
+If you want to reproduce the benchmarks, you can get snapshots containing the
+datasets:
+
+* [mmap only](https://storage.googleapis.com/common-datasets-snapshots/laion-768-6m-mmap.snapshot)
+* [with scalar quantization](https://storage.googleapis.com/common-datasets-snapshots/laion-768-6m-sq-m16-mmap.shapshot)
 
 Running the benchmark, we get the following IOPS, CPU loads and wall clock times:
 
@@ -212,11 +191,6 @@
 benchmark with both mmap and io\_uring and measure both wall time and IOps).
 Benchmarks are always highly use-case dependent, so your mileage may vary.
 Still, doing that benchmark once is a small price for the possible performance
-<<<<<<< HEAD
-wins. Also please 
-[tell us](https://discord.com/channels/907569970500743200/907569971079569410) 
-=======
 wins. Also please
 [tell us](https://discord.com/channels/907569970500743200/907569971079569410)
->>>>>>> 969a99e6
 about your benchmark results!